--- conflicted
+++ resolved
@@ -1,125 +1,103 @@
-﻿using System;
-using System.Drawing;
-using System.Globalization;
-using System.Windows.Forms;
-using Torn;
-
-namespace Torn.UI
-{
-	/// <summary>
-	/// Let the user choose a player. Used to identify a pack, or re-ID a player on a team.
-	/// </summary>
-	public partial class FormPlayer : Form
-	{
-		public LaserGameServer LaserGameServer { get; set; }
-		public string PlayerId { get { return textId.Text; }  set { textId.Text = value; } }
-		public string PlayerAlias { get { return textSearch.Text; }  set { textSearch.Text = value; } }
-		
-		string search;
-		int caretPos;
-
-		public FormPlayer()
-		{
-			//
-			// The InitializeComponent() call is required for Windows Forms designer support.
-			//
-			InitializeComponent();
-		}
-
-		void FormPlayerShown(object sender, EventArgs e)
-		{
-			buttonOK.Enabled = listViewPlayers.SelectedItems.Count == 1;
-			listViewPlayers.Items.Clear();
-			TextSearchKeyUp(null, null);
-			textSearch.Focus();
-		}
-
-		void ListViewPlayersDoubleClick(object sender, EventArgs e)
-		{
-			if (buttonOK.Enabled)
-				buttonOK.PerformClick();
-		}
-
-		void TextSearchKeyDown(object sender, KeyEventArgs e)
-		{
-			caretPos = textSearch.SelectionStart;
-		}
-
-		void TextSearchKeyUp(object sender, KeyEventArgs e)
-		{
-			search = textSearch.Text;
-
-			if (e != null && (e.KeyCode == Keys.Back || e.KeyCode == Keys.Left))
-			{
-				if (caretPos > 0)
-					textSearch.Select(caretPos - 1, textSearch.Text.Length - caretPos + 1);
-			}
-			else if (e != null && e.KeyCode == Keys.Right)
-			{
-				if (caretPos < textSearch.Text.Length)
-					textSearch.Select(caretPos + 1, textSearch.Text.Length - caretPos - 1);
-			}
-			else
-			{
-<<<<<<< HEAD
-                try
-                {
-                    var players = LaserGameServer.GetPlayers(search);
-
-					listViewPlayers.Items.Clear();
-                    foreach (var player in players)
-                    {
-                        var item = new ListViewItem(player.Alias);
-                        item.SubItems.Add(player.Name);
-                        item.Tag =player.UserId;
-                        item.Selected = player.Alias.StartsWith(search, true, CultureInfo.CurrentCulture);
-                        listViewPlayers.Items.Add(item);
-                    }
-				}
-				finally
-				{
-				
-				}
-=======
-				var players = LaserGameServer.GetPlayers(search);
-
-				listViewPlayers.Items.Clear();
-				foreach (var player in players)
-				{
-					var item = new ListViewItem(player.Alias);
-					item.SubItems.Add(player.Name);
-					item.Tag = player.Id;
-					listViewPlayers.Items.Add(item);
-				}
-
-				for (int i = 0; i < listViewPlayers.Items.Count; i++)
-					if (listViewPlayers.Items[i].Text.StartsWith(search, true, CultureInfo.CurrentCulture))
-					{
-						listViewPlayers.Items[i].Selected = true;
-						break;
-					}
->>>>>>> bfc104bd
-			}
-
-			if (!LaserGameServer.HasNames())
-				listViewPlayers.Columns[1].Width = 0;
-		}
-
-		void ListViewPlayersSelectedIndexChanged(object sender, EventArgs e)
-		{
-			if (listViewPlayers.SelectedItems.Count == 1)
-			{
-				textSearch.Text = listViewPlayers.SelectedItems[0].Text;
-
-				if (search != null && listViewPlayers.SelectedItems[0].Text.StartsWith(search, true, CultureInfo.CurrentCulture))
-				{
-					textSearch.SelectionStart = search.Length;
-					textSearch.SelectionLength = textSearch.Text.Length - textSearch.SelectionStart;
-				}
-
-				textId.Text = (string)listViewPlayers.SelectedItems[0].Tag;
-			}
-			buttonOK.Enabled = !string.IsNullOrEmpty(textId.Text);
-		}
-	}
-}
+﻿using System;
+using System.Drawing;
+using System.Globalization;
+using System.Windows.Forms;
+using Torn;
+
+namespace Torn.UI
+{
+	/// <summary>
+	/// Let the user choose a player. Used to identify a pack, or re-ID a player on a team.
+	/// </summary>
+	public partial class FormPlayer : Form
+	{
+		public LaserGameServer LaserGameServer { get; set; }
+		public string PlayerId { get { return textId.Text; }  set { textId.Text = value; } }
+		public string PlayerAlias { get { return textSearch.Text; }  set { textSearch.Text = value; } }
+		
+		string search;
+		int caretPos;
+
+		public FormPlayer()
+		{
+			//
+			// The InitializeComponent() call is required for Windows Forms designer support.
+			//
+			InitializeComponent();
+		}
+
+		void FormPlayerShown(object sender, EventArgs e)
+		{
+			buttonOK.Enabled = listViewPlayers.SelectedItems.Count == 1;
+			listViewPlayers.Items.Clear();
+			TextSearchKeyUp(null, null);
+			textSearch.Focus();
+		}
+
+		void ListViewPlayersDoubleClick(object sender, EventArgs e)
+		{
+			if (buttonOK.Enabled)
+				buttonOK.PerformClick();
+		}
+
+		void TextSearchKeyDown(object sender, KeyEventArgs e)
+		{
+			caretPos = textSearch.SelectionStart;
+		}
+
+		void TextSearchKeyUp(object sender, KeyEventArgs e)
+		{
+			search = textSearch.Text;
+			if (e != null && (e.KeyCode == Keys.Back || e.KeyCode == Keys.Left))
+			{
+				if (caretPos > 0)
+					textSearch.Select(caretPos - 1, textSearch.Text.Length - caretPos + 1);
+			}
+			else if (e != null && e.KeyCode == Keys.Right)
+			{
+				if (caretPos < textSearch.Text.Length)
+					textSearch.Select(caretPos + 1, textSearch.Text.Length - caretPos - 1);
+			}
+			else
+			{
+				var players = LaserGameServer.GetPlayers(search);
+
+				listViewPlayers.Items.Clear();
+				foreach (var player in players)
+				{
+					var item = new ListViewItem(player.Alias);
+					item.SubItems.Add(player.Name);
+					item.Tag = player.Id;
+                        item.Selected = player.Alias.StartsWith(search, true, CultureInfo.CurrentCulture);
+					listViewPlayers.Items.Add(item);
+				}
+				for (int i = 0; i < listViewPlayers.Items.Count; i++)
+					if (listViewPlayers.Items[i].Text.StartsWith(search, true, CultureInfo.CurrentCulture))
+					{
+						listViewPlayers.Items[i].Selected = true;
+						break;
+					}
+			}
+
+			if (!LaserGameServer.HasNames())
+				listViewPlayers.Columns[1].Width = 0;
+		}
+
+		void ListViewPlayersSelectedIndexChanged(object sender, EventArgs e)
+		{
+			if (listViewPlayers.SelectedItems.Count == 1)
+			{
+				textSearch.Text = listViewPlayers.SelectedItems[0].Text;
+
+				if (search != null && listViewPlayers.SelectedItems[0].Text.StartsWith(search, true, CultureInfo.CurrentCulture))
+				{
+					textSearch.SelectionStart = search.Length;
+					textSearch.SelectionLength = textSearch.Text.Length - textSearch.SelectionStart;
+				}
+
+				textId.Text = (string)listViewPlayers.SelectedItems[0].Tag;
+			}
+			buttonOK.Enabled = !string.IsNullOrEmpty(textId.Text);
+		}
+	}
+}