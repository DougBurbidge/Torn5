﻿using System;
using System.Collections.Generic;
using System.Data.Common;
using System.Linq;
using System.Text;

namespace Torn
{
	/// <summary>
	/// Represents a proprietary laser game system, which exposes some sort of interface that we can get game data from.
	/// </summary>
	public abstract class LaserGameServer: IDisposable
	{
		protected bool connected;
		protected virtual bool GetConnected() { return connected; }
		protected virtual void SetConnected(bool value) { connected = value; }
		public bool Connected { get { return GetConnected(); } protected set { SetConnected(value); } }

		protected string status;
		protected virtual string GetStatus() { return status; }
		protected virtual void SetStatus(string value) { status = value; }
		public string Status { get { return GetStatus(); } protected set { SetStatus(value); } }

		public LaserGameServer() {}

		public virtual void Dispose() {}

		public virtual TimeSpan GameTimeElapsed() { return TimeSpan.MinValue; }

		public abstract List<ServerGame> GetGames();
		
		public virtual void GetMoreGames(List<ServerGame> games) {}

		public abstract void PopulateGame(ServerGame game);

<<<<<<< HEAD
		public abstract IEnumerable<Dto.Player> GetPlayers(string mask);
		
		/// <summary>True if the GetPlayers query returns player names as well as aliases. (False for PAndC where heliosType >= 47.)</summary>
		public virtual bool HasNames() { return true; }
	}
}

namespace Torn.Dto 
{
    public class Player 
    {
        public string UserId { get; set; }
        public string Alias { get; set; }
        public string Name { get; set; }
    }    
}
=======
		public abstract List<LaserGamePlayer> GetPlayers(string mask);

		public virtual List<LaserGamePlayer> ReadPlayers(DbDataReader reader)
		{
			var players = new List<LaserGamePlayer>();
			try
			{
				while (reader.Read())
					players.Add(new LaserGamePlayer
					            {
					            	Alias = reader.GetString(0),
					            	Name = reader.GetString(1),
					            	Id = reader.GetString(2)
					            }
					           );
			}
			finally
			{
				reader.Close();
			}
			return players;
		}

		/// <summary>True if the GetPlayers query returns player names as well as aliases. (False for PAndC where heliosType >= 47.)</summary>
		public virtual bool HasNames() { return true; }
	}

	/// <summary>Represents a player's identity.</summary>
	public class LaserGamePlayer
	{
		public string Alias { get; set; }
		public string Name { get; set; }
		public string Id { get; set; }

		public void ToJson(StringBuilder sb, int indent)
		{
			sb.Append('\t', indent);
			sb.Append('{');
			sb.Append('\n');

			Utility.JsonKeyValue(sb, indent + 1, "alias", Alias);
			if (!string.IsNullOrEmpty(Name))
				Utility.JsonKeyValue(sb, indent + 1, "name", Name);
			Utility.JsonKeyValue(sb, indent + 1, "id", Id, false);

			sb.Append('\t', indent);
			sb.Append('}');
		}
	}

	/// <summary>This is a fake stub lasergame server for test purposes.</summary>
	public class StubServer: LaserGameServer
	{
		public StubServer()
		{
			Connected = true;
		}

		public override List<ServerGame> GetGames()
		{
			List<ServerGame> games = new List<ServerGame>
			{
				new ServerGame
				{
					GameId = 1,
					Description = "test game 1",
					Time = new DateTime(2018, 1, 1, 12, 00, 00),
					EndTime = new DateTime(2018, 1, 1, 12, 12, 00),
					OnServer = true
				},

				new ServerGame
				{
					GameId = 2,
					Description = "test game 2",
					Time = new DateTime(2018, 1, 1, 12, 15, 00),
					EndTime = new DateTime(2018, 1, 1, 12, 27, 00),
					OnServer = true
				},

				new ServerGame
				{
					GameId = 3,
					Description = "test game 3",
					Time = new DateTime(2018, 1, 1, 12, 30, 00),
					InProgress = true,
					OnServer = true
				}
			};

			return games;
		}

		public override void PopulateGame(ServerGame game)
		{
			game.Players = new List<ServerPlayer>
			{
				new ServerPlayer
				{
					Colour = Colour.Red,
					Score = 1000,
					Pack = "Pack 1",
					PlayerId = "ABC-001",
					Alias = "Alias 1"
				},

				new ServerPlayer
				{
					Colour = Colour.Red,
					Score = 2000,
					Pack = "Pack 2",
					PlayerId = "ABC-002",
					Alias = "Alias 2"
				},

				new ServerPlayer
				{
					Colour = Colour.Blue,
					Score = 3000,
					Pack = "Pack 3",
					PlayerId = "ABC-003",
					Alias = "Alias 3"
				}
			};
		}

		public override List<LaserGamePlayer> GetPlayers(string mask)
		{
			return new List<LaserGamePlayer>
			{
				new LaserGamePlayer { Alias = "Alias 1", Name = "Name 1", Id = "ABC-001" },
				new LaserGamePlayer { Alias = "Alias 2", Name = "Name 2", Id = "ABC-002" },
				new LaserGamePlayer { Alias = "Alias 3", Name = "Name 3", Id = "ABC-003" },
				new LaserGamePlayer { Alias = "Alias 4", Name = "Name 4", Id = "ABC-004" }
			};
		}
	}
}

>>>>>>> bfc104bd
<|MERGE_RESOLUTION|>--- conflicted
+++ resolved
@@ -1,193 +1,183 @@
-﻿using System;
-using System.Collections.Generic;
-using System.Data.Common;
-using System.Linq;
-using System.Text;
-
-namespace Torn
-{
-	/// <summary>
-	/// Represents a proprietary laser game system, which exposes some sort of interface that we can get game data from.
-	/// </summary>
-	public abstract class LaserGameServer: IDisposable
-	{
-		protected bool connected;
-		protected virtual bool GetConnected() { return connected; }
-		protected virtual void SetConnected(bool value) { connected = value; }
-		public bool Connected { get { return GetConnected(); } protected set { SetConnected(value); } }
-
-		protected string status;
-		protected virtual string GetStatus() { return status; }
-		protected virtual void SetStatus(string value) { status = value; }
-		public string Status { get { return GetStatus(); } protected set { SetStatus(value); } }
-
-		public LaserGameServer() {}
-
-		public virtual void Dispose() {}
-
-		public virtual TimeSpan GameTimeElapsed() { return TimeSpan.MinValue; }
-
-		public abstract List<ServerGame> GetGames();
-		
-		public virtual void GetMoreGames(List<ServerGame> games) {}
-
-		public abstract void PopulateGame(ServerGame game);
-
-<<<<<<< HEAD
-		public abstract IEnumerable<Dto.Player> GetPlayers(string mask);
-		
-		/// <summary>True if the GetPlayers query returns player names as well as aliases. (False for PAndC where heliosType >= 47.)</summary>
-		public virtual bool HasNames() { return true; }
-	}
-}
-
-namespace Torn.Dto 
-{
-    public class Player 
-    {
-        public string UserId { get; set; }
-        public string Alias { get; set; }
-        public string Name { get; set; }
-    }    
-}
-=======
-		public abstract List<LaserGamePlayer> GetPlayers(string mask);
-
-		public virtual List<LaserGamePlayer> ReadPlayers(DbDataReader reader)
-		{
-			var players = new List<LaserGamePlayer>();
-			try
-			{
-				while (reader.Read())
-					players.Add(new LaserGamePlayer
-					            {
-					            	Alias = reader.GetString(0),
-					            	Name = reader.GetString(1),
-					            	Id = reader.GetString(2)
-					            }
-					           );
-			}
-			finally
-			{
-				reader.Close();
-			}
-			return players;
-		}
-
-		/// <summary>True if the GetPlayers query returns player names as well as aliases. (False for PAndC where heliosType >= 47.)</summary>
-		public virtual bool HasNames() { return true; }
-	}
-
-	/// <summary>Represents a player's identity.</summary>
-	public class LaserGamePlayer
-	{
-		public string Alias { get; set; }
-		public string Name { get; set; }
-		public string Id { get; set; }
-
-		public void ToJson(StringBuilder sb, int indent)
-		{
-			sb.Append('\t', indent);
-			sb.Append('{');
-			sb.Append('\n');
-
-			Utility.JsonKeyValue(sb, indent + 1, "alias", Alias);
-			if (!string.IsNullOrEmpty(Name))
-				Utility.JsonKeyValue(sb, indent + 1, "name", Name);
-			Utility.JsonKeyValue(sb, indent + 1, "id", Id, false);
-
-			sb.Append('\t', indent);
-			sb.Append('}');
-		}
-	}
-
-	/// <summary>This is a fake stub lasergame server for test purposes.</summary>
-	public class StubServer: LaserGameServer
-	{
-		public StubServer()
-		{
-			Connected = true;
-		}
-
-		public override List<ServerGame> GetGames()
-		{
-			List<ServerGame> games = new List<ServerGame>
-			{
-				new ServerGame
-				{
-					GameId = 1,
-					Description = "test game 1",
-					Time = new DateTime(2018, 1, 1, 12, 00, 00),
-					EndTime = new DateTime(2018, 1, 1, 12, 12, 00),
-					OnServer = true
-				},
-
-				new ServerGame
-				{
-					GameId = 2,
-					Description = "test game 2",
-					Time = new DateTime(2018, 1, 1, 12, 15, 00),
-					EndTime = new DateTime(2018, 1, 1, 12, 27, 00),
-					OnServer = true
-				},
-
-				new ServerGame
-				{
-					GameId = 3,
-					Description = "test game 3",
-					Time = new DateTime(2018, 1, 1, 12, 30, 00),
-					InProgress = true,
-					OnServer = true
-				}
-			};
-
-			return games;
-		}
-
-		public override void PopulateGame(ServerGame game)
-		{
-			game.Players = new List<ServerPlayer>
-			{
-				new ServerPlayer
-				{
-					Colour = Colour.Red,
-					Score = 1000,
-					Pack = "Pack 1",
-					PlayerId = "ABC-001",
-					Alias = "Alias 1"
-				},
-
-				new ServerPlayer
-				{
-					Colour = Colour.Red,
-					Score = 2000,
-					Pack = "Pack 2",
-					PlayerId = "ABC-002",
-					Alias = "Alias 2"
-				},
-
-				new ServerPlayer
-				{
-					Colour = Colour.Blue,
-					Score = 3000,
-					Pack = "Pack 3",
-					PlayerId = "ABC-003",
-					Alias = "Alias 3"
-				}
-			};
-		}
-
-		public override List<LaserGamePlayer> GetPlayers(string mask)
-		{
-			return new List<LaserGamePlayer>
-			{
-				new LaserGamePlayer { Alias = "Alias 1", Name = "Name 1", Id = "ABC-001" },
-				new LaserGamePlayer { Alias = "Alias 2", Name = "Name 2", Id = "ABC-002" },
-				new LaserGamePlayer { Alias = "Alias 3", Name = "Name 3", Id = "ABC-003" },
-				new LaserGamePlayer { Alias = "Alias 4", Name = "Name 4", Id = "ABC-004" }
-			};
-		}
-	}
-}
-
->>>>>>> bfc104bd
+﻿using System;
+using System.Collections.Generic;
+using System.Data.Common;
+using System.Linq;
+using System.Text;
+
+namespace Torn
+{
+	/// <summary>
+	/// Represents a proprietary laser game system, which exposes some sort of interface that we can get game data from.
+	/// </summary>
+	public abstract class LaserGameServer: IDisposable
+	{
+		protected bool connected;
+		protected virtual bool GetConnected() { return connected; }
+		protected virtual void SetConnected(bool value) { connected = value; }
+		public bool Connected { get { return GetConnected(); } protected set { SetConnected(value); } }
+
+		protected string status;
+		protected virtual string GetStatus() { return status; }
+		protected virtual void SetStatus(string value) { status = value; }
+		public string Status { get { return GetStatus(); } protected set { SetStatus(value); } }
+
+		public LaserGameServer() {}
+
+		public virtual void Dispose() {}
+
+		public virtual TimeSpan GameTimeElapsed() { return TimeSpan.MinValue; }
+
+		public abstract List<ServerGame> GetGames();
+		
+		public virtual void GetMoreGames(List<ServerGame> games) {}
+
+		public abstract void PopulateGame(ServerGame game);
+
+		public abstract List<LaserGamePlayer> GetPlayers(string mask);
+
+		public virtual List<LaserGamePlayer> ReadPlayers(DbDataReader reader)
+		{
+			var players = new List<LaserGamePlayer>();
+			try
+			{
+				while (reader.Read())
+					players.Add(new LaserGamePlayer
+					            {
+					            	Alias = reader.GetString(0),
+					            	Name = reader.GetString(1),
+					            	Id = reader.GetString(2)
+					            }
+					           );
+			}
+			finally
+			{
+				reader.Close();
+			}
+			return players;
+		}
+
+		/// <summary>True if the GetPlayers query returns player names as well as aliases. (False for PAndC where heliosType >= 47.)</summary>
+		public virtual bool HasNames() { return true; }
+	}
+
+	/// <summary>Represents a player's identity.</summary>
+	public class LaserGamePlayer
+	{
+		public string Alias { get; set; }
+		public string Name { get; set; }
+		public string Id { get; set; }
+
+		public void ToJson(StringBuilder sb, int indent)
+		{
+			sb.Append('\t', indent);
+			sb.Append('{');
+			sb.Append('\n');
+
+			Utility.JsonKeyValue(sb, indent + 1, "alias", Alias);
+			if (!string.IsNullOrEmpty(Name))
+				Utility.JsonKeyValue(sb, indent + 1, "name", Name);
+			Utility.JsonKeyValue(sb, indent + 1, "id", Id, false);
+
+			sb.Append('\t', indent);
+			sb.Append('}');
+		}
+	}
+
+	/// <summary>This is a fake stub lasergame server for test purposes.</summary>
+	public class StubServer: LaserGameServer
+	{
+		public StubServer()
+		{
+			Connected = true;
+		}
+
+		public override List<ServerGame> GetGames()
+		{
+			List<ServerGame> games = new List<ServerGame>
+			{
+				new ServerGame
+				{
+					GameId = 1,
+					Description = "test game 1",
+					Time = new DateTime(2018, 1, 1, 12, 00, 00),
+					EndTime = new DateTime(2018, 1, 1, 12, 12, 00),
+					OnServer = true
+				},
+
+				new ServerGame
+				{
+					GameId = 2,
+					Description = "test game 2",
+					Time = new DateTime(2018, 1, 1, 12, 15, 00),
+					EndTime = new DateTime(2018, 1, 1, 12, 27, 00),
+					OnServer = true
+				},
+
+				new ServerGame
+				{
+					GameId = 3,
+					Description = "test game 3",
+					Time = new DateTime(2018, 1, 1, 12, 30, 00),
+					InProgress = true,
+					OnServer = true
+				}
+			};
+
+			return games;
+		}
+
+		public override void PopulateGame(ServerGame game)
+		{
+			game.Players = new List<ServerPlayer>
+			{
+				new ServerPlayer
+				{
+					Colour = Colour.Red,
+					Score = 1000,
+					Pack = "Pack 1",
+					PlayerId = "ABC-001",
+					Alias = "Alias 1"
+				},
+
+				new ServerPlayer
+				{
+					Colour = Colour.Red,
+					Score = 2000,
+					Pack = "Pack 2",
+					PlayerId = "ABC-002",
+					Alias = "Alias 2"
+				},
+
+				new ServerPlayer
+				{
+					Colour = Colour.Blue,
+					Score = 3000,
+					Pack = "Pack 3",
+					PlayerId = "ABC-003",
+					Alias = "Alias 3"
+				}
+			};
+		}
+
+		public override List<LaserGamePlayer> GetPlayers(string mask)
+		{
+			return new List<LaserGamePlayer>
+			{
+				new LaserGamePlayer { Alias = "Alias 1", Name = "Name 1", Id = "ABC-001" },
+				new LaserGamePlayer { Alias = "Alias 2", Name = "Name 2", Id = "ABC-002" },
+				new LaserGamePlayer { Alias = "Alias 3", Name = "Name 3", Id = "ABC-003" },
+				new LaserGamePlayer { Alias = "Alias 4", Name = "Name 4", Id = "ABC-004" }
+			};
+		}
+	}
+}
+
+namespace Torn.Dto 
+{
+    public class Player 
+    {
+        public string UserId { get; set; }
+        public string Alias { get; set; }
+        public string Name { get; set; }
+    }    
+}