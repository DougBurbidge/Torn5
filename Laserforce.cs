﻿using System;
using System.Collections.Generic;
using System.Data;
using System.Data.Common;
using System.Data.SqlClient;
using System.IO;
using System.Net.Sockets;
using System.Text;

namespace Torn
{
	/// <summary>
	/// This represents a Laserforce lasergame database server.
	/// You can ask it for scores for players, but not for individual events in game, nor time remaining.
	/// </summary>
	public class Laserforce: LaserGameServer
	{
		SqlConnection connection;
		public int GamesLimit { get; set; }
		public int PlayersLimit { get; set; }
		public string LogFolder { get; set; }

		public Laserforce()
		{
			GamesLimit = 1000;
			PlayersLimit = 1000;
		}

		public void Connect(string server = "")
		{
			if (string.IsNullOrEmpty(server))
				server = "lf-main\\lf6";
			try
			{
				connection = new SqlConnection("Data Source=" + server + ";Database=Laserforce;Trusted_Connection=True");
				connection.Open();
				Connected = true;
			}
			catch
			{
				Connected = false;
				throw;
			}
		}

		public void Connect(string server, string sqlUserId, string sqlPassword)
		{
			try
			{
				connection = new SqlConnection("Data Source=" + server + ";Database=Laserforce;User Id=" + sqlUserId + ";Password=" + sqlPassword);
				connection.Open();
				Connected = true;
			}
			catch
			{
				Connected = false;
				throw;
			}
		}

		public override void Dispose()
		{
			if (Connected)
			{
				connection.Close();
				Connected = false;
			}
		}

		public override List<ServerGame> GetGames()
		{
			List<ServerGame> games = new List<ServerGame>();

			if (!Connected)
				return games;

			string sql = "SELECT TOP " + GamesLimit.ToString() + 
						 " M.ref AS [Game_ID], M.start AS [Start_Time], M.[end] AS [Finish_Time], COALESCE(MT.desc1, MT.desc0, MG.[desc]) AS [Description] " +
						 "FROM Mission M " +
						 "LEFT JOIN MissionGroup MG ON MG.ref = M.[group] " +
						 "LEFT JOIN MissionType MT ON MT.ref = M.[type] " +
						 "ORDER BY M.start DESC";
			var cmd = new SqlCommand(sql, connection);
			SqlDataReader reader = cmd.ExecuteReader();

			try
			{
				while (reader.Read())
				{
					games.Add(new ServerGame
					{
						GameId = reader.GetInt32(0),
						Time = reader.GetDateTime(1),
						EndTime = reader.GetDateTime(2),
						Description = reader.GetString(3),
						OnServer = true
					});
				}
			}
			finally
			{
				reader.Close();
			}
			return games;
		}

		public override void PopulateGame(ServerGame game)
		{
			if (!Connected)
				return;

			game.Players = new List<ServerPlayer>();

			string sql = "SELECT MAT.colourTeam AS [Colour], MP.score, U.[desc] AS [Pack_Name], " +
						 "cast(C.region as varchar) + '-' + cast(C.site as varchar) + '-' + cast(Member.id as varchar) as [Player_ID], " +
						 "Member.codename AS [Alias], MAT.[desc] AS [Team] " +
						 "FROM MissionPlayer MP " +
						 "LEFT JOIN Unit U ON U.ref = MP.unit " +
						 "LEFT JOIN Member ON Member.ref = MP.member " +
						 "LEFT JOIN Centre C ON C.ref = Member.centre " +
						 "LEFT JOIN Mission ON Mission.ref = MP.mission " +
						 "LEFT JOIN MissionType MT ON MT.ref = Mission.type " +
						 "LEFT JOIN MissionAlignmentTeam MAT ON MAT.alignment = MT.alignment AND MAT.seq = MP.team " +
						 "WHERE Mission.ref = " + game.GameId.ToString() + " AND unitType = 0 " +
						 "ORDER BY score DESC";
			var cmd = new SqlCommand(sql, connection);
			SqlDataReader reader = cmd.ExecuteReader();

			try
			{
				while (reader.Read())
				{
					ServerPlayer player = new ServerPlayer
					{
						Colour = ColourExtensions.ToColour(reader.GetInt32(0)),
						Score = reader.GetInt32(1),
						Pack = reader.GetString(2)
					};
					if (!reader.IsDBNull(3))
						player.PlayerId = reader.GetString(3);
					if (!reader.IsDBNull(4))
						player.Alias = reader.GetString(4);
					player.ServerPlayerId = player.Alias;
					game.Players.Add(player);
				}
			}
			finally
			{
				reader.Close();
			}
			
			if (string.IsNullOrEmpty(LogFolder) || !Directory.Exists(LogFolder))
				return;

			var files = new DirectoryInfo(LogFolder).GetFiles(game.Time.ToString("HHmm") + " - *.txt");
			if (files.Length > 0)
			{
				var file = files[0].OpenText();
				game.Events.Clear();
				while (!file.EndOfStream)
				{
					// Line format: number of milliseconds elapsed in game [tab] event code [tab] teamcolour:playeralias [tab] event description [tab] teamcolour:playeralias
					
					var line = file.ReadLine().Split('\t');

					var oneEvent = new Event
					{
						Time = game.Time.AddMilliseconds(int.Parse(line[0]))
					};

					string eventType = line[1];
					if (eventType.StartsWith("01")) continue;

					oneEvent.Event_Type = ParseEventType(line[1]);
					oneEvent.Score = EventToScore(oneEvent.Event_Type);

					SplitPlayer(line[2], out oneEvent.ServerTeamId, out oneEvent.ServerPlayerId);
					if (line.Length > 4)
						SplitPlayer(line[4], out oneEvent.OtherTeam, out oneEvent.OtherPlayer);

					if (eventType.StartsWith("0B"))
						oneEvent.ShotsDenied = 1;

					game.Events.Add(oneEvent);
					
					if (eventType.StartsWith("02"))  // The event is a player hitting another player. Let's create a complementary event to record that same hit from the other player's perspective.
						game.Events.Add(new Event
						{
							Time = oneEvent.Time,
							Event_Type = oneEvent.Event_Type + 14,
							Score = -40,

							ServerTeamId = oneEvent.OtherTeam,
							ServerPlayerId = oneEvent.OtherPlayer,
							OtherTeam = oneEvent.ServerTeamId,
							OtherPlayer = oneEvent.ServerPlayerId
						});
				}
			}
		}

<<<<<<< HEAD
		public override IEnumerable<Dto.Player> GetPlayers(string mask)
=======
		void SplitPlayer(string input, out int team, out string player)
>>>>>>> bfc104bd
		{
			var arr = input.Split(':');
			team = int.Parse(arr[0]);
			player = arr[1];
		}

		int ParseEventType(string s)
		{
			switch (s) {
				case "0100": case "0101": return 36; // 0100: game start. 0101: game end.
				case "0203": return 30;  // player tags base.
				case "0204": return 31;  // player destroys base.
				case "0206": return 0;   // player tags foe.
				case "0208": return 7;   // player tags ally.
				case "0500": return 36;  // player is reloaded.
				case "0600": return 28;  // termination/penalty
				case "0B01":	         // 0B01: player denies player (number of hits worth of deny not specified). 0B01 always immediately follows a 0206 or 0208 with the same players. 
				case "0B02": return 1404; // 0B02: player denies player (number of hits worth of deny not specified). 0B02 occurs several seconds after the 0206 in which the player tags the shooter.
				default:     return 36;
			}
		}
		
		int EventToScore(int eventType)
		{
			switch (eventType) {
				case 0:  return 150;
				case 14: return -150;
				case 28: return -1000;
				case 30: return -500;
				case 31: return 4001;
				case 1404: return 375;  // This should be 250 per hits worth of deny. But we don't know how many hits worth of deny we have here.
				default: return 0;
			}
		}

		public override List<LaserGamePlayer> GetPlayers(string mask)
		{
			string sql = "SELECT TOP " + PlayersLimit.ToString() + 
					    "M.codename AS [Alias], M.givenNames + ' ' + M.surname AS [Name], " +
					    "cast(C.region as varchar) + ''-'' + cast(C.site as varchar) + ''-'' + cast(M.id as varchar) as [ID] " +
					    "FROM Member M " +
					    "LEFT JOIN Centre C ON C.ref = M.centre " +
					    "WHERE M.surname LIKE @mask OR M.givenNames LIKE @mask OR M.codename LIKE '%' + @mask " +
					    "ORDER BY M.codename, [ID]";
			using (SqlCommand cmd = new SqlCommand(sql, connection))
			{
<<<<<<< HEAD
//			    var param = new SqlParameter("mask", SqlDbType.NVarChar);
//			    param.Value = mask + "%";

			    cmd.Parameters.AddWithValue("@mask", mask);
                using (var reader = cmd.ExecuteReader())
                {
                    while (reader.Read())
                    {
                        yield return new Dto.Player
                        {
                            Alias = GetString(reader, "Alias"),
                            Name = GetString(reader, "Name"),
                            UserId = GetString(reader, "User_Id")
                        };
                    }
                }
            }
		}

        string GetString(SqlDataReader reader, string column)
        {
            int i = reader.GetOrdinal(column);
            return reader.IsDBNull(i) ? null : reader.GetString(i);
        }

        int GetInt(SqlDataReader reader, string column)
        {
            int i = reader.GetOrdinal(column);
            return reader.IsDBNull(i) ? -1 : reader.GetInt32(i);
        }
    }
}

=======
				cmd.Parameters.AddWithValue("@mask", mask + "%");
				return ReadPlayers(cmd.ExecuteReader());
			}
		}
	}
}
>>>>>>> bfc104bd
<|MERGE_RESOLUTION|>--- conflicted
+++ resolved
@@ -1,294 +1,277 @@
-﻿using System;
-using System.Collections.Generic;
-using System.Data;
-using System.Data.Common;
-using System.Data.SqlClient;
-using System.IO;
-using System.Net.Sockets;
-using System.Text;
-
-namespace Torn
-{
-	/// <summary>
-	/// This represents a Laserforce lasergame database server.
-	/// You can ask it for scores for players, but not for individual events in game, nor time remaining.
-	/// </summary>
-	public class Laserforce: LaserGameServer
-	{
-		SqlConnection connection;
-		public int GamesLimit { get; set; }
-		public int PlayersLimit { get; set; }
-		public string LogFolder { get; set; }
-
-		public Laserforce()
-		{
-			GamesLimit = 1000;
-			PlayersLimit = 1000;
-		}
-
-		public void Connect(string server = "")
-		{
-			if (string.IsNullOrEmpty(server))
-				server = "lf-main\\lf6";
-			try
-			{
-				connection = new SqlConnection("Data Source=" + server + ";Database=Laserforce;Trusted_Connection=True");
-				connection.Open();
-				Connected = true;
-			}
-			catch
-			{
-				Connected = false;
-				throw;
-			}
-		}
-
-		public void Connect(string server, string sqlUserId, string sqlPassword)
-		{
-			try
-			{
-				connection = new SqlConnection("Data Source=" + server + ";Database=Laserforce;User Id=" + sqlUserId + ";Password=" + sqlPassword);
-				connection.Open();
-				Connected = true;
-			}
-			catch
-			{
-				Connected = false;
-				throw;
-			}
-		}
-
-		public override void Dispose()
-		{
-			if (Connected)
-			{
-				connection.Close();
-				Connected = false;
-			}
-		}
-
-		public override List<ServerGame> GetGames()
-		{
-			List<ServerGame> games = new List<ServerGame>();
-
-			if (!Connected)
-				return games;
-
-			string sql = "SELECT TOP " + GamesLimit.ToString() + 
-						 " M.ref AS [Game_ID], M.start AS [Start_Time], M.[end] AS [Finish_Time], COALESCE(MT.desc1, MT.desc0, MG.[desc]) AS [Description] " +
-						 "FROM Mission M " +
-						 "LEFT JOIN MissionGroup MG ON MG.ref = M.[group] " +
-						 "LEFT JOIN MissionType MT ON MT.ref = M.[type] " +
-						 "ORDER BY M.start DESC";
-			var cmd = new SqlCommand(sql, connection);
-			SqlDataReader reader = cmd.ExecuteReader();
-
-			try
-			{
-				while (reader.Read())
-				{
-					games.Add(new ServerGame
-					{
-						GameId = reader.GetInt32(0),
-						Time = reader.GetDateTime(1),
-						EndTime = reader.GetDateTime(2),
-						Description = reader.GetString(3),
-						OnServer = true
-					});
-				}
-			}
-			finally
-			{
-				reader.Close();
-			}
-			return games;
-		}
-
-		public override void PopulateGame(ServerGame game)
-		{
-			if (!Connected)
-				return;
-
-			game.Players = new List<ServerPlayer>();
-
-			string sql = "SELECT MAT.colourTeam AS [Colour], MP.score, U.[desc] AS [Pack_Name], " +
-						 "cast(C.region as varchar) + '-' + cast(C.site as varchar) + '-' + cast(Member.id as varchar) as [Player_ID], " +
-						 "Member.codename AS [Alias], MAT.[desc] AS [Team] " +
-						 "FROM MissionPlayer MP " +
-						 "LEFT JOIN Unit U ON U.ref = MP.unit " +
-						 "LEFT JOIN Member ON Member.ref = MP.member " +
-						 "LEFT JOIN Centre C ON C.ref = Member.centre " +
-						 "LEFT JOIN Mission ON Mission.ref = MP.mission " +
-						 "LEFT JOIN MissionType MT ON MT.ref = Mission.type " +
-						 "LEFT JOIN MissionAlignmentTeam MAT ON MAT.alignment = MT.alignment AND MAT.seq = MP.team " +
-						 "WHERE Mission.ref = " + game.GameId.ToString() + " AND unitType = 0 " +
-						 "ORDER BY score DESC";
-			var cmd = new SqlCommand(sql, connection);
-			SqlDataReader reader = cmd.ExecuteReader();
-
-			try
-			{
-				while (reader.Read())
-				{
-					ServerPlayer player = new ServerPlayer
-					{
-						Colour = ColourExtensions.ToColour(reader.GetInt32(0)),
-						Score = reader.GetInt32(1),
-						Pack = reader.GetString(2)
-					};
-					if (!reader.IsDBNull(3))
-						player.PlayerId = reader.GetString(3);
-					if (!reader.IsDBNull(4))
-						player.Alias = reader.GetString(4);
-					player.ServerPlayerId = player.Alias;
-					game.Players.Add(player);
-				}
-			}
-			finally
-			{
-				reader.Close();
-			}
-			
-			if (string.IsNullOrEmpty(LogFolder) || !Directory.Exists(LogFolder))
-				return;
-
-			var files = new DirectoryInfo(LogFolder).GetFiles(game.Time.ToString("HHmm") + " - *.txt");
-			if (files.Length > 0)
-			{
-				var file = files[0].OpenText();
-				game.Events.Clear();
-				while (!file.EndOfStream)
-				{
-					// Line format: number of milliseconds elapsed in game [tab] event code [tab] teamcolour:playeralias [tab] event description [tab] teamcolour:playeralias
-					
-					var line = file.ReadLine().Split('\t');
-
-					var oneEvent = new Event
-					{
-						Time = game.Time.AddMilliseconds(int.Parse(line[0]))
-					};
-
-					string eventType = line[1];
-					if (eventType.StartsWith("01")) continue;
-
-					oneEvent.Event_Type = ParseEventType(line[1]);
-					oneEvent.Score = EventToScore(oneEvent.Event_Type);
-
-					SplitPlayer(line[2], out oneEvent.ServerTeamId, out oneEvent.ServerPlayerId);
-					if (line.Length > 4)
-						SplitPlayer(line[4], out oneEvent.OtherTeam, out oneEvent.OtherPlayer);
-
-					if (eventType.StartsWith("0B"))
-						oneEvent.ShotsDenied = 1;
-
-					game.Events.Add(oneEvent);
-					
-					if (eventType.StartsWith("02"))  // The event is a player hitting another player. Let's create a complementary event to record that same hit from the other player's perspective.
-						game.Events.Add(new Event
-						{
-							Time = oneEvent.Time,
-							Event_Type = oneEvent.Event_Type + 14,
-							Score = -40,
-
-							ServerTeamId = oneEvent.OtherTeam,
-							ServerPlayerId = oneEvent.OtherPlayer,
-							OtherTeam = oneEvent.ServerTeamId,
-							OtherPlayer = oneEvent.ServerPlayerId
-						});
-				}
-			}
-		}
-
-<<<<<<< HEAD
-		public override IEnumerable<Dto.Player> GetPlayers(string mask)
-=======
-		void SplitPlayer(string input, out int team, out string player)
->>>>>>> bfc104bd
-		{
-			var arr = input.Split(':');
-			team = int.Parse(arr[0]);
-			player = arr[1];
-		}
-
-		int ParseEventType(string s)
-		{
-			switch (s) {
-				case "0100": case "0101": return 36; // 0100: game start. 0101: game end.
-				case "0203": return 30;  // player tags base.
-				case "0204": return 31;  // player destroys base.
-				case "0206": return 0;   // player tags foe.
-				case "0208": return 7;   // player tags ally.
-				case "0500": return 36;  // player is reloaded.
-				case "0600": return 28;  // termination/penalty
-				case "0B01":	         // 0B01: player denies player (number of hits worth of deny not specified). 0B01 always immediately follows a 0206 or 0208 with the same players. 
-				case "0B02": return 1404; // 0B02: player denies player (number of hits worth of deny not specified). 0B02 occurs several seconds after the 0206 in which the player tags the shooter.
-				default:     return 36;
-			}
-		}
-		
-		int EventToScore(int eventType)
-		{
-			switch (eventType) {
-				case 0:  return 150;
-				case 14: return -150;
-				case 28: return -1000;
-				case 30: return -500;
-				case 31: return 4001;
-				case 1404: return 375;  // This should be 250 per hits worth of deny. But we don't know how many hits worth of deny we have here.
-				default: return 0;
-			}
-		}
-
-		public override List<LaserGamePlayer> GetPlayers(string mask)
-		{
-			string sql = "SELECT TOP " + PlayersLimit.ToString() + 
-					    "M.codename AS [Alias], M.givenNames + ' ' + M.surname AS [Name], " +
-					    "cast(C.region as varchar) + ''-'' + cast(C.site as varchar) + ''-'' + cast(M.id as varchar) as [ID] " +
-					    "FROM Member M " +
-					    "LEFT JOIN Centre C ON C.ref = M.centre " +
-					    "WHERE M.surname LIKE @mask OR M.givenNames LIKE @mask OR M.codename LIKE '%' + @mask " +
-					    "ORDER BY M.codename, [ID]";
-			using (SqlCommand cmd = new SqlCommand(sql, connection))
-			{
-<<<<<<< HEAD
-//			    var param = new SqlParameter("mask", SqlDbType.NVarChar);
-//			    param.Value = mask + "%";
-
-			    cmd.Parameters.AddWithValue("@mask", mask);
-                using (var reader = cmd.ExecuteReader())
-                {
-                    while (reader.Read())
-                    {
-                        yield return new Dto.Player
-                        {
-                            Alias = GetString(reader, "Alias"),
-                            Name = GetString(reader, "Name"),
-                            UserId = GetString(reader, "User_Id")
-                        };
-                    }
-                }
-            }
-		}
-
-        string GetString(SqlDataReader reader, string column)
-        {
-            int i = reader.GetOrdinal(column);
-            return reader.IsDBNull(i) ? null : reader.GetString(i);
-        }
-
-        int GetInt(SqlDataReader reader, string column)
-        {
-            int i = reader.GetOrdinal(column);
-            return reader.IsDBNull(i) ? -1 : reader.GetInt32(i);
-        }
-    }
-}
-
-=======
-				cmd.Parameters.AddWithValue("@mask", mask + "%");
-				return ReadPlayers(cmd.ExecuteReader());
-			}
-		}
-	}
-}
->>>>>>> bfc104bd
+﻿using System;
+using System.Collections.Generic;
+using System.Data;
+using System.Data.Common;
+using System.Data.SqlClient;
+using System.IO;
+using System.Net.Sockets;
+using System.Text;
+
+namespace Torn
+{
+	/// <summary>
+	/// This represents a Laserforce lasergame database server.
+	/// You can ask it for scores for players, but not for individual events in game, nor time remaining.
+	/// </summary>
+	public class Laserforce: LaserGameServer
+	{
+		SqlConnection connection;
+		public int GamesLimit { get; set; }
+		public int PlayersLimit { get; set; }
+		public string LogFolder { get; set; }
+
+		public Laserforce()
+		{
+			GamesLimit = 1000;
+			PlayersLimit = 1000;
+		}
+
+		public void Connect(string server = "")
+		{
+			if (string.IsNullOrEmpty(server))
+				server = "lf-main\\lf6";
+			try
+			{
+				connection = new SqlConnection("Data Source=" + server + ";Database=Laserforce;Trusted_Connection=True");
+				connection.Open();
+				Connected = true;
+			}
+			catch
+			{
+				Connected = false;
+				throw;
+			}
+		}
+
+		public void Connect(string server, string sqlUserId, string sqlPassword)
+		{
+			try
+			{
+				connection = new SqlConnection("Data Source=" + server + ";Database=Laserforce;User Id=" + sqlUserId + ";Password=" + sqlPassword);
+				connection.Open();
+				Connected = true;
+			}
+			catch
+			{
+				Connected = false;
+				throw;
+			}
+		}
+
+		public override void Dispose()
+		{
+			if (Connected)
+			{
+				connection.Close();
+				Connected = false;
+			}
+		}
+
+		public override List<ServerGame> GetGames()
+		{
+			List<ServerGame> games = new List<ServerGame>();
+
+			if (!Connected)
+				return games;
+
+			string sql = "SELECT TOP " + GamesLimit.ToString() + 
+						 " M.ref AS [Game_ID], M.start AS [Start_Time], M.[end] AS [Finish_Time], COALESCE(MT.desc1, MT.desc0, MG.[desc]) AS [Description] " +
+						 "FROM Mission M " +
+						 "LEFT JOIN MissionGroup MG ON MG.ref = M.[group] " +
+						 "LEFT JOIN MissionType MT ON MT.ref = M.[type] " +
+						 "ORDER BY M.start DESC";
+			var cmd = new SqlCommand(sql, connection);
+			SqlDataReader reader = cmd.ExecuteReader();
+
+			try
+			{
+				while (reader.Read())
+				{
+					games.Add(new ServerGame
+					{
+						GameId = reader.GetInt32(0),
+						Time = reader.GetDateTime(1),
+						EndTime = reader.GetDateTime(2),
+						Description = reader.GetString(3),
+						OnServer = true
+					});
+				}
+			}
+			finally
+			{
+				reader.Close();
+			}
+			return games;
+		}
+
+		public override void PopulateGame(ServerGame game)
+		{
+			if (!Connected)
+				return;
+
+			game.Players = new List<ServerPlayer>();
+
+			string sql = "SELECT MAT.colourTeam AS [Colour], MP.score, U.[desc] AS [Pack_Name], " +
+						 "cast(C.region as varchar) + '-' + cast(C.site as varchar) + '-' + cast(Member.id as varchar) as [Player_ID], " +
+						 "Member.codename AS [Alias], MAT.[desc] AS [Team] " +
+						 "FROM MissionPlayer MP " +
+						 "LEFT JOIN Unit U ON U.ref = MP.unit " +
+						 "LEFT JOIN Member ON Member.ref = MP.member " +
+						 "LEFT JOIN Centre C ON C.ref = Member.centre " +
+						 "LEFT JOIN Mission ON Mission.ref = MP.mission " +
+						 "LEFT JOIN MissionType MT ON MT.ref = Mission.type " +
+						 "LEFT JOIN MissionAlignmentTeam MAT ON MAT.alignment = MT.alignment AND MAT.seq = MP.team " +
+						 "WHERE Mission.ref = " + game.GameId.ToString() + " AND unitType = 0 " +
+						 "ORDER BY score DESC";
+			var cmd = new SqlCommand(sql, connection);
+			SqlDataReader reader = cmd.ExecuteReader();
+
+			try
+			{
+				while (reader.Read())
+				{
+					ServerPlayer player = new ServerPlayer
+					{
+						Colour = ColourExtensions.ToColour(reader.GetInt32(0)),
+						Score = reader.GetInt32(1),
+						Pack = reader.GetString(2)
+					};
+					if (!reader.IsDBNull(3))
+						player.PlayerId = reader.GetString(3);
+					if (!reader.IsDBNull(4))
+						player.Alias = reader.GetString(4);
+					player.ServerPlayerId = player.Alias;
+					game.Players.Add(player);
+				}
+			}
+			finally
+			{
+				reader.Close();
+			}
+			
+			if (string.IsNullOrEmpty(LogFolder) || !Directory.Exists(LogFolder))
+				return;
+
+			var files = new DirectoryInfo(LogFolder).GetFiles(game.Time.ToString("HHmm") + " - *.txt");
+			if (files.Length > 0)
+			{
+				var file = files[0].OpenText();
+				game.Events.Clear();
+				while (!file.EndOfStream)
+				{
+					// Line format: number of milliseconds elapsed in game [tab] event code [tab] teamcolour:playeralias [tab] event description [tab] teamcolour:playeralias
+					
+					var line = file.ReadLine().Split('\t');
+
+					var oneEvent = new Event
+					{
+						Time = game.Time.AddMilliseconds(int.Parse(line[0]))
+					};
+
+					string eventType = line[1];
+					if (eventType.StartsWith("01")) continue;
+
+					oneEvent.Event_Type = ParseEventType(line[1]);
+					oneEvent.Score = EventToScore(oneEvent.Event_Type);
+
+					SplitPlayer(line[2], out oneEvent.ServerTeamId, out oneEvent.ServerPlayerId);
+					if (line.Length > 4)
+						SplitPlayer(line[4], out oneEvent.OtherTeam, out oneEvent.OtherPlayer);
+
+					if (eventType.StartsWith("0B"))
+						oneEvent.ShotsDenied = 1;
+
+					game.Events.Add(oneEvent);
+					
+					if (eventType.StartsWith("02"))  // The event is a player hitting another player. Let's create a complementary event to record that same hit from the other player's perspective.
+						game.Events.Add(new Event
+						{
+							Time = oneEvent.Time,
+							Event_Type = oneEvent.Event_Type + 14,
+							Score = -40,
+
+							ServerTeamId = oneEvent.OtherTeam,
+							ServerPlayerId = oneEvent.OtherPlayer,
+							OtherTeam = oneEvent.ServerTeamId,
+							OtherPlayer = oneEvent.ServerPlayerId
+						});
+				}
+			}
+		}
+
+		void SplitPlayer(string input, out int team, out string player)
+		{
+			var arr = input.Split(':');
+			team = int.Parse(arr[0]);
+			player = arr[1];
+		}
+
+		int ParseEventType(string s)
+		{
+			switch (s) {
+				case "0100": case "0101": return 36; // 0100: game start. 0101: game end.
+				case "0203": return 30;  // player tags base.
+				case "0204": return 31;  // player destroys base.
+				case "0206": return 0;   // player tags foe.
+				case "0208": return 7;   // player tags ally.
+				case "0500": return 36;  // player is reloaded.
+				case "0600": return 28;  // termination/penalty
+				case "0B01":	         // 0B01: player denies player (number of hits worth of deny not specified). 0B01 always immediately follows a 0206 or 0208 with the same players. 
+				case "0B02": return 1404; // 0B02: player denies player (number of hits worth of deny not specified). 0B02 occurs several seconds after the 0206 in which the player tags the shooter.
+				default:     return 36;
+			}
+		}
+		
+		int EventToScore(int eventType)
+		{
+			switch (eventType) {
+				case 0:  return 150;
+				case 14: return -150;
+				case 28: return -1000;
+				case 30: return -500;
+				case 31: return 4001;
+				case 1404: return 375;  // This should be 250 per hits worth of deny. But we don't know how many hits worth of deny we have here.
+				default: return 0;
+			}
+		}
+
+		public override List<LaserGamePlayer> GetPlayers(string mask)
+		{
+			string sql = "SELECT TOP " + PlayersLimit.ToString() + 
+					    "M.codename AS [Alias], M.givenNames + ' ' + M.surname AS [Name], " +
+					    "cast(C.region as varchar) + ''-'' + cast(C.site as varchar) + ''-'' + cast(M.id as varchar) as [ID] " +
+					    "FROM Member M " +
+					    "LEFT JOIN Centre C ON C.ref = M.centre " +
+					    "WHERE M.surname LIKE @mask OR M.givenNames LIKE @mask OR M.codename LIKE '%' + @mask " +
+					    "ORDER BY M.codename, [ID]";
+			using (SqlCommand cmd = new SqlCommand(sql, connection))
+			{
+				cmd.Parameters.AddWithValue("@mask", mask + "%");
+				return ReadPlayers(cmd.ExecuteReader());
+                {
+                    while (reader.Read())
+                    {
+                        yield return new Dto.Player
+                        {
+                            Alias = GetString(reader, "Alias"),
+                            Name = GetString(reader, "Name"),
+                            UserId = GetString(reader, "User_Id")
+                        };
+                    }
+                }
+            }
+		}
+
+        string GetString(SqlDataReader reader, string column)
+        {
+            int i = reader.GetOrdinal(column);
+            return reader.IsDBNull(i) ? null : reader.GetString(i);
+        }
+
+        int GetInt(SqlDataReader reader, string column)
+        {
+            int i = reader.GetOrdinal(column);
+            return reader.IsDBNull(i) ? -1 : reader.GetInt32(i);
+        }
+    }
+}