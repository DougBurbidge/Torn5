--- conflicted
+++ resolved
@@ -1,344 +1,336 @@
-﻿using System;
-using System.Collections.Generic;
-using System.Data;
-using System.Data.Common;
-using System.Linq;
-using MySql.Data;  // To install: https://dev.mysql.com/doc/visual-studio/en/visual-studio-install.html
-using MySql.Data.MySqlClient;
-
-namespace Torn
-{
-	/// <summary>
-	/// This represents a P&C Micro's lasergame database server. 
-	/// You can ask it how much time is remaining in the current game.
-	/// </summary>
-	public class PAndC: LaserGameServer
-	{
-		MySqlConnection connection;
-		protected int heliosType;  // This is the database schema version.
-		protected string _server;
-
-		protected PAndC() {}
-
-		public PAndC(string server)
-		{
-			try
-			{
-				_server = server;
-				Connect();
-
-				var cmd = new MySqlCommand("SELECT Int_Data_1 FROM ng_registry WHERE Registry_ID = 0", connection);
-				using (var reader = cmd.ExecuteReader())
-				{
-					if (reader.Read())
-						heliosType = GetInt(reader, "Int_Data_1");
-				}
-			}
-			catch
-			{
-				connected = false;
-				throw;
-			}
-		}
-
-		protected override bool GetConnected() { return connected && connection != null && connection.State == ConnectionState.Open; }
-
-		public override void Dispose()
-		{
-			if (connected)
-			{
-				connection.Close();
-				connected = false;
-			}
-		}
-
-		public override TimeSpan GameTimeElapsed()
-		{
-			if (!EnsureConnected())
-				return TimeSpan.Zero;
-			try
-			{
-				string sql = "SELECT Event_Type, Time_Logged, CURRENT_TIMESTAMP FROM ng_game_log ORDER BY Time_Logged DESC LIMIT 1";
-				MySqlCommand cmd = new MySqlCommand(sql, connection);
-				using (var reader = cmd.ExecuteReader())
-				{
-					if (reader.Read())
-					{
-						if (reader.GetUInt32("Event_Type") == 0)  // 0 is 'Game Started'.
-							return GetDateTime(reader, "CURRENT_TIMESTAMP") - GetDateTime(reader, "Time_Logged");
-						else
-							return TimeSpan.Zero;
-					}
-					else
-						return TimeSpan.Zero;
-				}
-			}
-			catch
-			{
-				return TimeSpan.Zero; // If we throw here it's probably because the server went away (e.g. due to server power-saving, network breakage, etc). MySql.Data.MySqlClient.MySqlException
-			}
-		}
-
-		public override List<ServerGame> GetGames()
-		{
-			List<ServerGame> games = new List<ServerGame>();
-			GetMoreGames(games);
-			return games;
-		}
-
-		public override void GetMoreGames(List<ServerGame> games)
-		{
-			string where = games.Count == 0 ? "" : "WHERE S.Start_Time > \"" + games.Last().EndTime.ToString("YYYY-MM-DD HH:mm:ss") + "\"";
-
-			string sql = "SELECT S.Game_ID, S.Start_Time, S.Finish_Time, P.Profile_Description AS Description " +
-			             "FROM ng_game_stats S " +
-			             "JOIN ng_profiles P ON S.Profile_ID = P.Profile_ID " +
-			             where +
-			             " ORDER BY Start_Time";
-			FillGames(sql, games);
-		}
-
-		void FillGames(string sql, List<ServerGame> games)
-		{
-			if (!EnsureConnected())
-				return;
-
-			MySqlCommand cmd = new MySqlCommand(sql, connection);
-			using (var reader = cmd.ExecuteReader())
-			{
-				while (reader.Read())
-				{
-					ServerGame game = new ServerGame
-					{
-						GameId = GetInt(reader, "Game_ID"),
-						Description = GetString(reader, "Description"),
-						Time = GetDateTime(reader, "Start_Time"),
-						EndTime = GetDateTime(reader, "Finish_Time"),
-						OnServer = true
-					};
-					game.InProgress = game.EndTime == default;
-					games.Add(game);
-				}
-			}
-		}
-
-		protected virtual string GameDetailSql(int? gameId)
-		{
-			return "SELECT Player_ID, Player_Team_ID, SUM(Score) AS Score, Pack_Name, QRCode AS Button_ID, M.Alias " +
-			    "FROM ng_player_event_log EL " +
-			    "LEFT JOIN ng_player_stats S ON EL.Game_ID = S.Game_ID AND EL.Player_ID = S.Pack_ID " +
-			    "LEFT JOIN members M ON S.Member_ID = M.Member_ID " +
-			    "WHERE EL.Game_ID = " + gameId.ToString() +
-			    " GROUP BY Player_ID " +
-			    "ORDER BY Score DESC";
-		}
-
-		public override void PopulateGame(ServerGame game)
-		{
-			if (!EnsureConnected() || !game.GameId.HasValue)
-				return;
-
-			// Get game end time. Determine if game is in progress.
-			string sql = "SELECT S.Finish_Time " +
-                         "FROM ng_game_stats S " +
-                         "WHERE S.Start_Time = \"" + game.Time.ToString("yyyy-MM-dd HH:mm:ss") + "\"";
-			MySqlCommand cmd = new MySqlCommand(sql, connection);
-			using (var reader = cmd.ExecuteReader())
-			{
-				if (reader.Read())
-				{
-					game.EndTime = GetDateTime(reader, "Finish_Time");
-					game.InProgress = game.EndTime == default;
-					game.OnServer = true;
-				}
-			}
-
-			sql = "SELECT Time_Logged, Player_ID, Player_Team_ID, Event_Type, Score, Result_Data_1, Result_Data_2, Result_Data_3, Result_Data_4 " +
-				"FROM ng_player_event_log " +
-				"WHERE Game_ID = " + game.GameId.ToString();
-			cmd = new MySqlCommand(sql, connection);
-			using (var reader = cmd.ExecuteReader())
-			{
-				if (reader.HasRows)
-					game.Events.Clear();
-
-				while (reader.Read())
-				{
-					var oneEvent = new Event
-					{
-						Time = GetDateTime(reader, "Time_Logged"),
-						ServerPlayerId = GetString(reader, "Player_ID"),
-						ServerTeamId = GetInt(reader, "Player_Team_ID"),
-						Event_Type = GetInt(reader, "Event_Type"),
-						Score = GetInt(reader, "Score"),
-						OtherPlayer = GetString(reader, "Result_Data_1"),
-						PointsLostByDeniee = GetInt(reader, "Result_Data_3"),
-						ShotsDenied = GetInt(reader, "Result_Data_4")
-					};
-					oneEvent.OtherTeam = oneEvent.Event_Type == 30 || oneEvent.Event_Type == 31 ? GetInt(reader, "Result_Data_1") : GetInt(reader, "Result_Data_2");
-					game.Events.Add(oneEvent);
-				}
-			}
-
-			game.Players.Clear();
-
-			cmd = new MySqlCommand(GameDetailSql(game.GameId), connection);
-			using (var reader = cmd.ExecuteReader())
-			{
-				while (reader.Read())
-				{
-					ServerPlayer player = new ServerPlayer
-					{
-						ServerPlayerId = GetString(reader, "Player_ID"),
-						ServerTeamId = GetInt(reader, "Player_Team_ID")
-					};
-
-					if (0 <= player.ServerTeamId && player.ServerTeamId < 8)
-						player.Colour = (Colour)(player.ServerTeamId + 1);
-					else
-						player.Colour = Colour.None;
-
-					player.Score = GetInt(reader, "Score");
-					player.Pack = GetString(reader, "Pack_Name");
-					player.PlayerId = GetString(reader, "Button_ID");
-					player.Alias = GetString(reader, "Alias");
-					player.Populate(game.Events);
-
-					game.Players.Add(player);
-				}
-			}
-		}
-
-<<<<<<< HEAD
-		public override IEnumerable<Dto.Player> GetPlayers(string mask)
-=======
-		protected virtual string PlayersSql()
->>>>>>> bfc104bd
-		{
-			return heliosType < 47 ? 
-			// Less than 47 is the old schema, with QRCode in demographics.customer table.
-				"SELECT M.Alias AS Alias, C.First_Name + ' ' + C.Last_Name AS Name, C.QRCode AS User_ID " +
-				"FROM members M " +
-				"LEFT JOIN demographics.customers C on C.Customer_ID = M.member_ID " +
-				"WHERE SUBSTRING(C.QRCode, 1, 5) <> '00005' AND (M.Alias LIKE @mask OR C.First_Name LIKE @mask OR C.Last_Name LIKE @mask) " +
-				"ORDER BY M.Alias" :
-			// 47 or greater is the new schema, with QRCode in members table.
-				"SELECT Alias AS Alias, '' AS Name, QRCode AS User_ID " +
-				"FROM members M " +
-				"WHERE SUBSTRING(M.QRCode, 1, 5) <> '00005' AND Alias LIKE @mask ORDER BY Alias LIMIT 1000";
-		}
-
-		public override List<LaserGamePlayer> GetPlayers(string mask)
-		{
-			if (!EnsureConnected())
-				return null;
-
-			using (var cmd = new MySqlCommand(PlayersSql(), connection))
-			{
-				cmd.Parameters.AddWithValue("@mask", "%" + mask + "%");
-<<<<<<< HEAD
-                using (var reader = cmd.ExecuteReader()) 
-                {
-                    while (reader.Read())
-                    {
-                        yield return new Dto.Player
-                        { 
-                            Alias = GetString(reader, "Alias"),
-                            Name = GetString(reader, "Name"),
-                            UserId = GetString(reader, "User_Id")
-                        };
-                    } 
-                }  
-=======
-				return ReadPlayers(cmd.ExecuteReader());
->>>>>>> bfc104bd
-			}
-		}
-
-		public override bool HasNames() 
-		{
-			return heliosType < 47;
-		}
-
-		protected void Connect()
-		{
-			if (connection != null)
-				connection.Close();
-
-			connection = new MySqlConnection("server=" + _server + ";user=root;database=ng_system;port=3306;password=password;Convert Zero Datetime=True");
-			try
-			{
-				connection.Open();
-				connected = true;
-			}
-			catch
-			{
-				connected = false;
-			}
-		}
-
-		bool EnsureConnected()
-		{
-			if (!Connected)
-				Connect();
-			return Connected;
-		}
-
-		DateTime GetDateTime(MySqlDataReader reader, string column)
-		{
-			try {
-				int i = reader.GetOrdinal(column);
-				return reader.IsDBNull(i) ? default : reader.GetDateTime(i);
-			} catch (Exception) {
-				return default;
-			}
-		}
-
-		int GetInt(MySqlDataReader reader, string column)
-		{
-			int i = reader.GetOrdinal(column);
-			return reader.IsDBNull(i) ? -1 : reader.GetInt32(i);
-		}
-
-		string GetString(MySqlDataReader reader, string column)
-		{
-			int i = reader.GetOrdinal(column);
-			return reader.IsDBNull(i) ? null : reader.GetString(i);
-		}
-	}
-
-	public class PAndCNexusWithIButton: PAndC
-	{
-		public PAndCNexusWithIButton(string server)
-		{
-			try
-			{
-				_server = server;
-				Connect();
-				heliosType = -1;
-			}
-			catch
-			{
-				connected = false;
-				throw;
-			}
-		}
-
-		override protected string GameDetailSql(int? gameId)
-		{
-			return "SELECT Player_ID, Player_Team_ID, SUM(Score) AS Score, Pack_Name, Button_ID, Alias " +
-				"FROM ng_player_event_log EL " +
-				"JOIN ng_player_stats S ON EL.Game_ID = S.Game_ID AND EL.Player_ID = S.Pack_ID " +
-				"LEFT JOIN members M ON S.Member_ID = M.Member_ID " +
-				"WHERE EL.Game_ID = " + gameId.ToString() +
-				" GROUP BY Player_ID " +
-				"ORDER BY Score DESC";
-		}
-
-		override protected string PlayersSql()
-		{
-			return "SELECT TRIM(Alias) AS Alias, '' AS Name, Button_ID AS User_ID FROM members " +
-				"WHERE TRIM(Alias) LIKE @mask ORDER BY Alias LIMIT 1000";
-		}
-	}
-}
+﻿using System;
+using System.Collections.Generic;
+using System.Data;
+using System.Data.Common;
+using System.Linq;
+using MySql.Data;  // To install: https://dev.mysql.com/doc/visual-studio/en/visual-studio-install.html
+using MySql.Data.MySqlClient;
+
+namespace Torn
+{
+	/// <summary>
+	/// This represents a P&C Micro's lasergame database server. 
+	/// You can ask it how much time is remaining in the current game.
+	/// </summary>
+	public class PAndC: LaserGameServer
+	{
+		MySqlConnection connection;
+		protected int heliosType;  // This is the database schema version.
+		protected string _server;
+
+		protected PAndC() {}
+
+		public PAndC(string server)
+		{
+			try
+			{
+				_server = server;
+				Connect();
+
+				var cmd = new MySqlCommand("SELECT Int_Data_1 FROM ng_registry WHERE Registry_ID = 0", connection);
+				using (var reader = cmd.ExecuteReader())
+				{
+					if (reader.Read())
+						heliosType = GetInt(reader, "Int_Data_1");
+				}
+			}
+			catch
+			{
+				connected = false;
+				throw;
+			}
+		}
+
+		protected override bool GetConnected() { return connected && connection != null && connection.State == ConnectionState.Open; }
+
+		public override void Dispose()
+		{
+			if (connected)
+			{
+				connection.Close();
+				connected = false;
+			}
+		}
+
+		public override TimeSpan GameTimeElapsed()
+		{
+			if (!EnsureConnected())
+				return TimeSpan.Zero;
+			try
+			{
+				string sql = "SELECT Event_Type, Time_Logged, CURRENT_TIMESTAMP FROM ng_game_log ORDER BY Time_Logged DESC LIMIT 1";
+				MySqlCommand cmd = new MySqlCommand(sql, connection);
+				using (var reader = cmd.ExecuteReader())
+				{
+					if (reader.Read())
+					{
+						if (reader.GetUInt32("Event_Type") == 0)  // 0 is 'Game Started'.
+							return GetDateTime(reader, "CURRENT_TIMESTAMP") - GetDateTime(reader, "Time_Logged");
+						else
+							return TimeSpan.Zero;
+					}
+					else
+						return TimeSpan.Zero;
+				}
+			}
+			catch
+			{
+				return TimeSpan.Zero; // If we throw here it's probably because the server went away (e.g. due to server power-saving, network breakage, etc). MySql.Data.MySqlClient.MySqlException
+			}
+		}
+
+		public override List<ServerGame> GetGames()
+		{
+			List<ServerGame> games = new List<ServerGame>();
+			GetMoreGames(games);
+			return games;
+		}
+
+		public override void GetMoreGames(List<ServerGame> games)
+		{
+			string where = games.Count == 0 ? "" : "WHERE S.Start_Time > \"" + games.Last().EndTime.ToString("YYYY-MM-DD HH:mm:ss") + "\"";
+
+			string sql = "SELECT S.Game_ID, S.Start_Time, S.Finish_Time, P.Profile_Description AS Description " +
+			             "FROM ng_game_stats S " +
+			             "JOIN ng_profiles P ON S.Profile_ID = P.Profile_ID " +
+			             where +
+			             " ORDER BY Start_Time";
+			FillGames(sql, games);
+		}
+
+		void FillGames(string sql, List<ServerGame> games)
+		{
+			if (!EnsureConnected())
+				return;
+
+			MySqlCommand cmd = new MySqlCommand(sql, connection);
+			using (var reader = cmd.ExecuteReader())
+			{
+				while (reader.Read())
+				{
+					ServerGame game = new ServerGame
+					{
+						GameId = GetInt(reader, "Game_ID"),
+						Description = GetString(reader, "Description"),
+						Time = GetDateTime(reader, "Start_Time"),
+						EndTime = GetDateTime(reader, "Finish_Time"),
+						OnServer = true
+					};
+					game.InProgress = game.EndTime == default;
+					games.Add(game);
+				}
+			}
+		}
+
+		protected virtual string GameDetailSql(int? gameId)
+		{
+			return "SELECT Player_ID, Player_Team_ID, SUM(Score) AS Score, Pack_Name, QRCode AS Button_ID, M.Alias " +
+			    "FROM ng_player_event_log EL " +
+			    "LEFT JOIN ng_player_stats S ON EL.Game_ID = S.Game_ID AND EL.Player_ID = S.Pack_ID " +
+			    "LEFT JOIN members M ON S.Member_ID = M.Member_ID " +
+			    "WHERE EL.Game_ID = " + gameId.ToString() +
+			    " GROUP BY Player_ID " +
+			    "ORDER BY Score DESC";
+		}
+
+		public override void PopulateGame(ServerGame game)
+		{
+			if (!EnsureConnected() || !game.GameId.HasValue)
+				return;
+
+			// Get game end time. Determine if game is in progress.
+			string sql = "SELECT S.Finish_Time " +
+                         "FROM ng_game_stats S " +
+                         "WHERE S.Start_Time = \"" + game.Time.ToString("yyyy-MM-dd HH:mm:ss") + "\"";
+			MySqlCommand cmd = new MySqlCommand(sql, connection);
+			using (var reader = cmd.ExecuteReader())
+			{
+				if (reader.Read())
+				{
+					game.EndTime = GetDateTime(reader, "Finish_Time");
+					game.InProgress = game.EndTime == default;
+					game.OnServer = true;
+				}
+			}
+
+			sql = "SELECT Time_Logged, Player_ID, Player_Team_ID, Event_Type, Score, Result_Data_1, Result_Data_2, Result_Data_3, Result_Data_4 " +
+				"FROM ng_player_event_log " +
+				"WHERE Game_ID = " + game.GameId.ToString();
+			cmd = new MySqlCommand(sql, connection);
+			using (var reader = cmd.ExecuteReader())
+			{
+				if (reader.HasRows)
+					game.Events.Clear();
+
+				while (reader.Read())
+				{
+					var oneEvent = new Event
+					{
+						Time = GetDateTime(reader, "Time_Logged"),
+						ServerPlayerId = GetString(reader, "Player_ID"),
+						ServerTeamId = GetInt(reader, "Player_Team_ID"),
+						Event_Type = GetInt(reader, "Event_Type"),
+						Score = GetInt(reader, "Score"),
+						OtherPlayer = GetString(reader, "Result_Data_1"),
+						PointsLostByDeniee = GetInt(reader, "Result_Data_3"),
+						ShotsDenied = GetInt(reader, "Result_Data_4")
+					};
+					oneEvent.OtherTeam = oneEvent.Event_Type == 30 || oneEvent.Event_Type == 31 ? GetInt(reader, "Result_Data_1") : GetInt(reader, "Result_Data_2");
+					game.Events.Add(oneEvent);
+				}
+			}
+
+			game.Players.Clear();
+
+			cmd = new MySqlCommand(GameDetailSql(game.GameId), connection);
+			using (var reader = cmd.ExecuteReader())
+			{
+				while (reader.Read())
+				{
+					ServerPlayer player = new ServerPlayer
+					{
+						ServerPlayerId = GetString(reader, "Player_ID"),
+						ServerTeamId = GetInt(reader, "Player_Team_ID")
+					};
+
+					if (0 <= player.ServerTeamId && player.ServerTeamId < 8)
+						player.Colour = (Colour)(player.ServerTeamId + 1);
+					else
+						player.Colour = Colour.None;
+
+					player.Score = GetInt(reader, "Score");
+					player.Pack = GetString(reader, "Pack_Name");
+					player.PlayerId = GetString(reader, "Button_ID");
+					player.Alias = GetString(reader, "Alias");
+					player.Populate(game.Events);
+
+					game.Players.Add(player);
+				}
+			}
+		}
+
+		protected virtual string PlayersSql()
+		{
+			return heliosType < 47 ? 
+			// Less than 47 is the old schema, with QRCode in demographics.customer table.
+				"SELECT M.Alias AS Alias, C.First_Name + ' ' + C.Last_Name AS Name, C.QRCode AS User_ID " +
+				"FROM members M " +
+				"LEFT JOIN demographics.customers C on C.Customer_ID = M.member_ID " +
+				"WHERE SUBSTRING(C.QRCode, 1, 5) <> '00005' AND (M.Alias LIKE @mask OR C.First_Name LIKE @mask OR C.Last_Name LIKE @mask) " +
+				"ORDER BY M.Alias" :
+			// 47 or greater is the new schema, with QRCode in members table.
+				"SELECT Alias AS Alias, '' AS Name, QRCode AS User_ID " +
+				"FROM members M " +
+				"WHERE SUBSTRING(M.QRCode, 1, 5) <> '00005' AND Alias LIKE @mask ORDER BY Alias LIMIT 1000";
+		}
+
+		public override List<LaserGamePlayer> GetPlayers(string mask)
+		{
+			if (!EnsureConnected())
+				return null;
+
+			using (var cmd = new MySqlCommand(PlayersSql(), connection))
+			{
+				cmd.Parameters.AddWithValue("@mask", "%" + mask + "%");
+				return ReadPlayers(cmd.ExecuteReader());
+                {
+                    while (reader.Read())
+                    {
+                        yield return new Dto.Player
+                        { 
+                            Alias = GetString(reader, "Alias"),
+                            Name = GetString(reader, "Name"),
+                            UserId = GetString(reader, "User_Id")
+                        };
+                    } 
+                }  
+			}
+		}
+
+		public override bool HasNames() 
+		{
+			return heliosType < 47;
+		}
+
+		protected void Connect()
+		{
+			if (connection != null)
+				connection.Close();
+
+			connection = new MySqlConnection("server=" + _server + ";user=root;database=ng_system;port=3306;password=password;Convert Zero Datetime=True");
+			try
+			{
+				connection.Open();
+				connected = true;
+			}
+			catch
+			{
+				connected = false;
+			}
+		}
+
+		bool EnsureConnected()
+		{
+			if (!Connected)
+				Connect();
+			return Connected;
+		}
+
+		DateTime GetDateTime(MySqlDataReader reader, string column)
+		{
+			try {
+				int i = reader.GetOrdinal(column);
+				return reader.IsDBNull(i) ? default : reader.GetDateTime(i);
+			} catch (Exception) {
+				return default;
+			}
+		}
+
+		int GetInt(MySqlDataReader reader, string column)
+		{
+			int i = reader.GetOrdinal(column);
+			return reader.IsDBNull(i) ? -1 : reader.GetInt32(i);
+		}
+
+		string GetString(MySqlDataReader reader, string column)
+		{
+			int i = reader.GetOrdinal(column);
+			return reader.IsDBNull(i) ? null : reader.GetString(i);
+		}
+	}
+
+	public class PAndCNexusWithIButton: PAndC
+	{
+		public PAndCNexusWithIButton(string server)
+		{
+			try
+			{
+				_server = server;
+				Connect();
+				heliosType = -1;
+			}
+			catch
+			{
+				connected = false;
+				throw;
+			}
+		}
+
+		override protected string GameDetailSql(int? gameId)
+		{
+			return "SELECT Player_ID, Player_Team_ID, SUM(Score) AS Score, Pack_Name, Button_ID, Alias " +
+				"FROM ng_player_event_log EL " +
+				"JOIN ng_player_stats S ON EL.Game_ID = S.Game_ID AND EL.Player_ID = S.Pack_ID " +
+				"LEFT JOIN members M ON S.Member_ID = M.Member_ID " +
+				"WHERE EL.Game_ID = " + gameId.ToString() +
+				" GROUP BY Player_ID " +
+				"ORDER BY Score DESC";
+		}
+
+		override protected string PlayersSql()
+		{
+			return "SELECT TRIM(Alias) AS Alias, '' AS Name, Button_ID AS User_ID FROM members " +
+				"WHERE TRIM(Alias) LIKE @mask ORDER BY Alias LIMIT 1000";
+		}
+	}
+}